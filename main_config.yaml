--- conflicted
+++ resolved
@@ -1,10 +1,5 @@
-<<<<<<< HEAD
 "team_name": "never-leaving-paris" # Your team name
-"eval_method": ["mcqa"] # mcqa, reward, rag, compression
-=======
-"team_name": "Team 1" # Your team name
 "eval_method": ["mcqa"] # mcqa, reward, rag, quantiz
->>>>>>> 9bc803bc
 "task_type": "causal_lm" # causal_lm, seq2seq
 "policy_model_path": "Jason-Toskov/llama3-8b-instruct-dpo-mnlp-never-leaving-paris" # Your path to the final checkpoint
 "reference_model_path": "Jason-Toskov/llama3-8b-instruct-dpo-mnlp-never-leaving-paris" # The repo id of your pretrained reference model
